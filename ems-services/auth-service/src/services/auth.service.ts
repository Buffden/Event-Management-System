--- conflicted
+++ resolved
@@ -126,17 +126,11 @@
             await rabbitMQService.sendMessage(queueName, msg);
             logger.info("END - sendVerificationEmail(): ", {userId: user.id});
         } catch (error) {
-<<<<<<< HEAD
-            console.error('❌ Failed to publish verification email message. Rolling back user creation for user:', user?.id, error);
-            // Rollback user creation on email failure
+            logger.error("sendVerificationEmail(): Failed to publish verification email message. Rolling back user creation", error as Error, {userId: user.id});
+            // Rollback user creation on email failure (this will cascade delete the Account as well)
             if (user?.id) {
                 await prisma.user.delete({where: {id: user.id}});
             }
-=======
-            logger.error("sendVerificationEmail(): Failed to publish verification email message. Rolling back user creation", error as Error, {userId: user.id});
-            // Rollback user creation on email failure (this will cascade delete the Account as well)
-            await prisma.user.delete({where: {id: user.id}});
->>>>>>> 46b3c8cc
             throw new Error('Could not send verification email. Your registration has been cancelled.');
         }
     }
@@ -253,7 +247,7 @@
                 },
                 select: userSelect,
             });
-            logger.info("END - verifyEmail(): Email verified successfully", {userId: updatedUser.id});
+
             // After successful verification, log the user in.
             const loginToken = this._generateToken(updatedUser as User);
             return {token: loginToken, user: updatedUser as User};
@@ -330,6 +324,7 @@
             throw new Error("Login failed: " + (error as Error).message);
         }
     }
+
 
     /**
      * Finds or creates a user from Google OAuth profile.
