--- conflicted
+++ resolved
@@ -1,6 +1,5 @@
 @import "tailwindcss";
 @import "tw-animate-css";
-<<<<<<< HEAD
 
 @custom-variant dark (&:is(.dark *));
 
@@ -20,6 +19,7 @@
     --radius-md: calc(var(--radius) - 2px);
     --radius-lg: var(--radius);
     --radius-xl: calc(var(--radius) + 4px);
+
     --color-background: var(--background);
     --color-foreground: var(--foreground);
     --color-card: var(--card);
@@ -51,191 +51,144 @@
     --color-sidebar-accent-foreground: var(--sidebar-accent-foreground);
     --color-sidebar-border: var(--sidebar-border);
     --color-sidebar-ring: var(--sidebar-ring);
-=======
 
-@custom-variant dark (&:is(.dark *));
+    --font-sans: var(--font-geist-sans);
+    --font-mono: var(--font-geist-mono);
 
-:root {
-  /* Event Management System Custom Theme */
-  --background: 0 0% 100%;
-  --foreground: 222.2 84% 4.9%;
-  --radius: 0.75rem;
-  
-  /* Cards */
-  --card: 0 0% 100%;
-  --card-foreground: 222.2 84% 4.9%;
-  
-  /* Popover */
-  --popover: 0 0% 100%;
-  --popover-foreground: 222.2 84% 4.9%;
-  
-  /* Primary - Beautiful Blue */
-  --primary: 221.2 83.2% 53.3%;
-  --primary-foreground: 210 40% 98%;
-  
-  /* Secondary */
-  --secondary: 210 40% 96%;
-  --secondary-foreground: 222.2 84% 4.9%;
-  
-  /* Muted */
-  --muted: 210 40% 96%;
-  --muted-foreground: 215.4 16.3% 46.9%;
-  
-  /* Accent */
-  --accent: 210 40% 96%;
-  --accent-foreground: 222.2 84% 4.9%;
-  
-  /* Destructive */
-  --destructive: 0 84.2% 60.2%;
-  --destructive-foreground: 210 40% 98%;
-  
-  /* Border */
-  --border: 214.3 31.8% 91.4%;
-  --input: 214.3 31.8% 91.4%;
-  --ring: 221.2 83.2% 53.3%;
-  
-  /* Charts */
-  --chart-1: 12 76% 61%;
-  --chart-2: 173 58% 39%;
-  --chart-3: 197 37% 24%;
-  --chart-4: 43 74% 66%;
-  --chart-5: 27 87% 67%;
-  
-  /* Sidebar */
-  --sidebar: 0 0% 98%;
-  --sidebar-foreground: 222.2 84% 4.9%;
-  --sidebar-primary: 221.2 83.2% 53.3%;
-  --sidebar-primary-foreground: 210 40% 98%;
-  --sidebar-accent: 210 40% 96%;
-  --sidebar-accent-foreground: 222.2 84% 4.9%;
-  --sidebar-border: 214.3 31.8% 91.4%;
-  --sidebar-ring: 221.2 83.2% 53.3%;
-}
-
-@theme inline {
-  --color-background: var(--background);
-  --color-foreground: var(--foreground);
-  --font-sans: var(--font-geist-sans);
-  --font-mono: var(--font-geist-mono);
-  --color-sidebar-ring: var(--sidebar-ring);
-  --color-sidebar-border: var(--sidebar-border);
-  --color-sidebar-accent-foreground: var(--sidebar-accent-foreground);
-  --color-sidebar-accent: var(--sidebar-accent);
-  --color-sidebar-primary-foreground: var(--sidebar-primary-foreground);
-  --color-sidebar-primary: var(--sidebar-primary);
-  --color-sidebar-foreground: var(--sidebar-foreground);
-  --color-sidebar: var(--sidebar);
-  --color-chart-5: var(--chart-5);
-  --color-chart-4: var(--chart-4);
-  --color-chart-3: var(--chart-3);
-  --color-chart-2: var(--chart-2);
-  --color-chart-1: var(--chart-1);
-  --color-ring: var(--ring);
-  --color-input: var(--input);
-  --color-border: var(--border);
-  --color-destructive: var(--destructive);
-  --color-accent-foreground: var(--accent-foreground);
-  --color-accent: var(--accent);
-  --color-muted-foreground: var(--muted-foreground);
-  --color-muted: var(--muted);
-  --color-secondary-foreground: var(--secondary-foreground);
-  --color-secondary: var(--secondary);
-  --color-primary-foreground: var(--primary-foreground);
-  --color-primary: var(--primary);
-  --color-popover-foreground: var(--popover-foreground);
-  --color-popover: var(--popover);
-  --color-card-foreground: var(--card-foreground);
-  --color-card: var(--card);
-  --radius-sm: calc(var(--radius) - 4px);
-  --radius-md: calc(var(--radius) - 2px);
-  --radius-lg: var(--radius);
-  --radius-xl: calc(var(--radius) + 4px);
->>>>>>> c15a7ead
 }
 
 /* Default theme variables - will be overridden by ThemeContext */
 :root {
-    --radius: 0.625rem;
-    /* These will be dynamically set by the ThemeContext based on the selected theme */
+    /* Event Management System Custom Theme */
+    --background: 0 0% 100%;
+    --foreground: 222.2 84% 4.9%;
+    --radius: 0.75rem;
+
+    /* Cards */
+    --card: 0 0% 100%;
+    --card-foreground: 222.2 84% 4.9%;
+
+    /* Popover */
+    --popover: 0 0% 100%;
+    --popover-foreground: 222.2 84% 4.9%;
+
+    /* Primary - Beautiful Blue */
+    --primary: 221.2 83.2% 53.3%;
+    --primary-foreground: 210 40% 98%;
+
+    /* Secondary */
+    --secondary: 210 40% 96%;
+    --secondary-foreground: 222.2 84% 4.9%;
+
+    /* Muted */
+    --muted: 210 40% 96%;
+    --muted-foreground: 215.4 16.3% 46.9%;
+
+    /* Accent */
+    --accent: 210 40% 96%;
+    --accent-foreground: 222.2 84% 4.9%;
+
+    /* Destructive */
+    --destructive: 0 84.2% 60.2%;
+    --destructive-foreground: 210 40% 98%;
+
+    /* Border */
+    --border: 214.3 31.8% 91.4%;
+    --input: 214.3 31.8% 91.4%;
+    --ring: 221.2 83.2% 53.3%;
+
+    /* Charts */
+    --chart-1: 12 76% 61%;
+    --chart-2: 173 58% 39%;
+    --chart-3: 197 37% 24%;
+    --chart-4: 43 74% 66%;
+    --chart-5: 27 87% 67%;
+
+    /* Sidebar */
+    --sidebar: 0 0% 98%;
+    --sidebar-foreground: 222.2 84% 4.9%;
+    --sidebar-primary: 221.2 83.2% 53.3%;
+    --sidebar-primary-foreground: 210 40% 98%;
+    --sidebar-accent: 210 40% 96%;
+    --sidebar-accent-foreground: 222.2 84% 4.9%;
+    --sidebar-border: 214.3 31.8% 91.4%;
+    --sidebar-ring: 221.2 83.2% 53.3%;
 }
 
-<<<<<<< HEAD
-@layer base {
-  * {
-    @apply border-border outline-ring/50;
+@media (prefers-color-scheme: dark) {
+    :root {
+        --background: #0a0a0a;
+        --foreground: #ededed;
     }
-  body {
-    @apply bg-background text-foreground;
-    }
-=======
+}
+
 body {
-  background: var(--background);
-  color: var(--foreground);
-  font-family: Arial, Helvetica, sans-serif;
+    background: var(--background);
+    color: var(--foreground);
+    font-family: Arial, Helvetica, sans-serif;
 }
 
 .dark {
-  /* Event Management System Dark Theme */
-  --background: 222.2 84% 4.9%;
-  --foreground: 210 40% 98%;
-  
-  /* Cards */
-  --card: 222.2 84% 4.9%;
-  --card-foreground: 210 40% 98%;
-  
-  /* Popover */
-  --popover: 222.2 84% 4.9%;
-  --popover-foreground: 210 40% 98%;
-  
-  /* Primary - Beautiful Blue */
-  --primary: 217.2 91.2% 59.8%;
-  --primary-foreground: 222.2 84% 4.9%;
-  
-  /* Secondary */
-  --secondary: 217.2 32.6% 17.5%;
-  --secondary-foreground: 210 40% 98%;
-  
-  /* Muted */
-  --muted: 217.2 32.6% 17.5%;
-  --muted-foreground: 215 20.2% 65.1%;
-  
-  /* Accent */
-  --accent: 217.2 32.6% 17.5%;
-  --accent-foreground: 210 40% 98%;
-  
-  /* Destructive */
-  --destructive: 0 62.8% 30.6%;
-  --destructive-foreground: 210 40% 98%;
-  
-  /* Border */
-  --border: 217.2 32.6% 17.5%;
-  --input: 217.2 32.6% 17.5%;
-  --ring: 224.3 76.3% 94.1%;
-  
-  /* Charts */
-  --chart-1: 220 70% 50%;
-  --chart-2: 160 60% 45%;
-  --chart-3: 30 80% 55%;
-  --chart-4: 280 65% 60%;
-  --chart-5: 340 75% 55%;
-  
-  /* Sidebar */
-  --sidebar: 222.2 84% 4.9%;
-  --sidebar-foreground: 210 40% 98%;
-  --sidebar-primary: 217.2 91.2% 59.8%;
-  --sidebar-primary-foreground: 222.2 84% 4.9%;
-  --sidebar-accent: 217.2 32.6% 17.5%;
-  --sidebar-accent-foreground: 210 40% 98%;
-  --sidebar-border: 217.2 32.6% 17.5%;
-  --sidebar-ring: 224.3 76.3% 94.1%;
+    /* Event Management System Dark Theme */
+    --background: 222.2 84% 4.9%;
+    --foreground: 210 40% 98%;
+
+    /* Cards */
+    --card: 222.2 84% 4.9%;
+    --card-foreground: 210 40% 98%;
+
+    /* Popover */
+    --popover: 222.2 84% 4.9%;
+    --popover-foreground: 210 40% 98%;
+
+    /* Primary - Beautiful Blue */
+    --primary: 217.2 91.2% 59.8%;
+    --primary-foreground: 222.2 84% 4.9%;
+
+    /* Secondary */
+    --secondary: 217.2 32.6% 17.5%;
+    --secondary-foreground: 210 40% 98%;
+
+    /* Muted */
+    --muted: 217.2 32.6% 17.5%;
+    --muted-foreground: 215 20.2% 65.1%;
+
+    /* Accent */
+    --accent: 217.2 32.6% 17.5%;
+    --accent-foreground: 210 40% 98%;
+
+    /* Destructive */
+    --destructive: 0 62.8% 30.6%;
+    --destructive-foreground: 210 40% 98%;
+
+    /* Border */
+    --border: 217.2 32.6% 17.5%;
+    --input: 217.2 32.6% 17.5%;
+    --ring: 224.3 76.3% 94.1%;
+
+    /* Charts */
+    --chart-1: 220 70% 50%;
+    --chart-2: 160 60% 45%;
+    --chart-3: 30 80% 55%;
+    --chart-4: 280 65% 60%;
+    --chart-5: 340 75% 55%;
+
+    /* Sidebar */
+    --sidebar: 222.2 84% 4.9%;
+    --sidebar-foreground: 210 40% 98%;
+    --sidebar-primary: 217.2 91.2% 59.8%;
+    --sidebar-primary-foreground: 222.2 84% 4.9%;
+    --sidebar-accent: 217.2 32.6% 17.5%;
+    --sidebar-accent-foreground: 210 40% 98%;
+    --sidebar-border: 217.2 32.6% 17.5%;
+    --sidebar-ring: 224.3 76.3% 94.1%;
 }
 
 @layer base {
-  * {
-    @apply border-border outline-ring/50;
-  }
-  body {
-    @apply bg-background text-foreground;
-  }
->>>>>>> c15a7ead
+    * {
+        @apply border-border outline-ring/50;
+    }
+    body {
+        @apply bg-background text-foreground;
+    }
 }