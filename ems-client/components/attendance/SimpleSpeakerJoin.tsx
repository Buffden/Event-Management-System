--- conflicted
+++ resolved
@@ -59,7 +59,7 @@
   const [joinMessage, setJoinMessage] = useState('');
   const [hasAcceptedInvitation, setHasAcceptedInvitation] = useState(false);
   const [isCheckingInvitation, setIsCheckingInvitation] = useState(true);
-
+  
   // Material selection state
   const [availableMaterials, setAvailableMaterials] = useState<any[]>([]);
   const [selectedMaterials, setSelectedMaterials] = useState<string[]>([]);
@@ -106,27 +106,22 @@
         setIsCheckingInvitation(true);
         // Get speaker profile from userId
         const speakerProfile = await speakerApiClient.getSpeakerProfile(speakerId);
-
+        
         // Get all invitations for this speaker
-<<<<<<< HEAD
-        const invitations = await speakerApiClient.getSpeakerInvitations(speakerProfile.id);
-
-=======
         const result = await speakerApiClient.getSpeakerInvitations(speakerProfile.id);
         const invitations = result.invitations;
         
->>>>>>> 782d225a
         // Check if there's an accepted invitation for this event
         const acceptedInvitation = invitations.find(
           inv => inv.eventId === eventId && inv.status === 'ACCEPTED'
         );
-
+        
         setHasAcceptedInvitation(!!acceptedInvitation);
         setProfileId(speakerProfile.id);
         if (acceptedInvitation) {
           setInvitationId(acceptedInvitation.id);
         }
-
+        
         // Note: isAttended is not in the SpeakerInvitation type from the API
         // We'll check it separately if needed
       } catch (error) {
@@ -161,13 +156,13 @@
   useEffect(() => {
     const loadMaterials = async () => {
       if (!profileId) return;
-
+      
       setIsLoadingMaterials(true);
       try {
         // Get speaker materials
         const speakerMaterials = await speakerApiClient.getSpeakerMaterials(profileId);
         setAvailableMaterials(speakerMaterials);
-
+        
         if (speakerMaterials.length === 0) {
           setMaterialsMessage('No materials available. Please upload materials first.');
         }
@@ -183,8 +178,8 @@
   }, [profileId, logger]);
 
   const handleMaterialToggle = (materialId: string) => {
-    setSelectedMaterials(prev =>
-      prev.includes(materialId)
+    setSelectedMaterials(prev => 
+      prev.includes(materialId) 
         ? prev.filter(id => id !== materialId)
         : [...prev, materialId]
     );
@@ -193,16 +188,16 @@
   const handleJoinEvent = async () => {
     setIsJoining(true);
     setJoinMessage('');
-
+    
     try {
       // First, update materials if any are selected and we have invitationId
       if (selectedMaterials.length > 0 && invitationId) {
         try {
           await attendanceApiClient.updateMaterialsForEvent(invitationId, selectedMaterials);
-          logger.info(LOGGER_COMPONENT_NAME, 'Materials updated for event', {
-            eventId,
+          logger.info(LOGGER_COMPONENT_NAME, 'Materials updated for event', { 
+            eventId, 
             invitationId,
-            selectedMaterials
+            selectedMaterials 
           });
         } catch (materialError) {
           logger.warn(LOGGER_COMPONENT_NAME, 'Failed to update materials, continuing with join', materialError as Error);
@@ -211,22 +206,22 @@
 
       // Join as speaker
       const response = await attendanceApiClient.speakerJoinEvent(eventId);
-
-      logger.debug(LOGGER_COMPONENT_NAME, 'Join event response received', {
-        response,
+      
+      logger.debug(LOGGER_COMPONENT_NAME, 'Join event response received', { 
+        response, 
         hasSuccess: 'success' in response,
         successValue: response?.success,
-        eventId
+        eventId 
       });
 
       if (response && response.success === true) {
         setHasJoined(true);
         setJoinMessage(response.message || 'Successfully joined the event!');
-        logger.info(LOGGER_COMPONENT_NAME, 'Speaker joined event successfully', {
-          eventId,
-          message: response.message
+        logger.info(LOGGER_COMPONENT_NAME, 'Speaker joined event successfully', { 
+          eventId, 
+          message: response.message 
         });
-
+        
         // Refresh attendance count (don't let this fail the join)
         try {
           const metrics = await attendanceApiClient.getAttendanceMetrics(eventId);
@@ -235,7 +230,7 @@
           logger.warn(LOGGER_COMPONENT_NAME, 'Failed to refresh attendance metrics, but join was successful', metricsError as Error);
           // Don't fail the join if metrics refresh fails
         }
-
+        
         // Redirect to live auditorium after 2 seconds
         setTimeout(() => {
           router.push(`/dashboard/speaker/events/${eventId}/live`);
@@ -244,8 +239,8 @@
         const errorMsg = response?.message || 'Failed to join event. Please try again.';
         setJoinMessage(errorMsg);
         setHasJoined(false);
-        logger.warn(LOGGER_COMPONENT_NAME, 'Failed to join event', {
-          eventId,
+        logger.warn(LOGGER_COMPONENT_NAME, 'Failed to join event', { 
+          eventId, 
           response,
           message: errorMsg
         });
@@ -294,7 +289,7 @@
           {eventCategory}
         </CardDescription>
       </CardHeader>
-
+      
       <CardContent className="space-y-4">
         {/* Attendance Info */}
         <div className="flex items-center justify-between text-sm text-muted-foreground">
@@ -322,7 +317,7 @@
                 <span className="text-sm font-medium">Select Materials for This Event</span>
               </div>
             </div>
-
+            
             {isLoadingMaterials ? (
               <div className="text-center py-4">
                 <Loader2 className="h-6 w-6 animate-spin mx-auto mb-2 text-muted-foreground" />
@@ -358,11 +353,11 @@
                     className="pl-10"
                   />
                 </div>
-
+                
                 {/* Materials List */}
                 <div className="space-y-2 max-h-48 overflow-y-auto">
                   {availableMaterials
-                    .filter(material =>
+                    .filter(material => 
                       material.fileName.toLowerCase().includes(searchTerm.toLowerCase())
                     )
                     .map((material) => (
@@ -372,7 +367,7 @@
                         checked={selectedMaterials.includes(material.id)}
                         onCheckedChange={() => handleMaterialToggle(material.id)}
                       />
-                      <label
+                      <label 
                         htmlFor={material.id}
                         className="text-sm flex-1 cursor-pointer"
                       >
@@ -384,13 +379,13 @@
                     </div>
                   ))}
                 </div>
-
+                
                 {searchTerm && availableMaterials.filter(m => m.fileName.toLowerCase().includes(searchTerm.toLowerCase())).length === 0 && (
                   <div className="text-center py-2 text-xs text-muted-foreground">
                     No materials found matching "{searchTerm}"
                   </div>
                 )}
-
+                
                 {selectedMaterials.length > 0 && (
                   <div className="text-xs text-blue-600">
                     {selectedMaterials.length} material(s) selected
@@ -398,7 +393,7 @@
                 )}
               </>
             )}
-
+            
             {materialsMessage && !isLoadingMaterials && availableMaterials.length === 0 && (
               <div className="text-xs text-red-600 flex items-center gap-1">
                 <AlertCircle className="h-3 w-3" />
@@ -424,20 +419,20 @@
                 </p>
               </div>
             ) : canJoin ? (
-              <Button
-                onClick={handleJoinEvent}
-                disabled={isJoining || hasJoined || availableMaterials.length === 0 || (availableMaterials.length > 0 && selectedMaterials.length === 0)}
+              <Button 
+                onClick={handleJoinEvent} 
+                disabled={isJoining || hasJoined || availableMaterials.length === 0 || (availableMaterials.length > 0 && selectedMaterials.length === 0)} 
                 className={`w-full ${
-                  hasJoined
-                    ? 'bg-green-600 hover:bg-green-700'
+                  hasJoined 
+                    ? 'bg-green-600 hover:bg-green-700' 
                     : (availableMaterials.length === 0 || (availableMaterials.length > 0 && selectedMaterials.length === 0))
                       ? 'bg-gray-400 cursor-not-allowed'
                       : 'bg-blue-600 hover:bg-blue-700'
                 } text-white`}
               >
                 {isJoining && <Loader2 className="mr-2 h-4 w-4 animate-spin" />}
-                {hasJoined
-                  ? 'Joined as Speaker ✓'
+                {hasJoined 
+                  ? 'Joined as Speaker ✓' 
                   : availableMaterials.length === 0
                     ? 'Upload Materials First'
                     : (availableMaterials.length > 0 && selectedMaterials.length === 0)
@@ -450,7 +445,7 @@
                 {timeUntilStart || 'Event Not Started'}
               </Button>
             )}
-
+            
             {/* Join Status Message */}
             {joinMessage && (
               <div className={`text-center text-sm flex items-center justify-center gap-1 ${
@@ -460,7 +455,7 @@
                 {joinMessage}
               </div>
             )}
-
+            
             {/* Material Selection Reminder */}
             {canJoin && !hasJoined && hasAcceptedInvitation && availableMaterials.length > 0 && selectedMaterials.length === 0 && (
               <div className="text-center text-xs text-orange-600 flex items-center justify-center gap-1">
@@ -468,7 +463,7 @@
                 Please select at least one material to join this event
               </div>
             )}
-
+            
             {/* No Materials Warning */}
             {canJoin && !hasJoined && hasAcceptedInvitation && availableMaterials.length === 0 && !isLoadingMaterials && (
               <div className="text-center text-xs text-red-600 flex items-center justify-center gap-1">
